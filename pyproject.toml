[tool.poetry]
name = "gslides-api"
<<<<<<< HEAD
version = "0.2.9"
=======
version = "0.2.10"
>>>>>>> 9dafba45
description = "A Python library for working with Google Slides API using Pydantic domain objects"
authors = ["motley.ai <info@motley.ai>"]
license = "MIT"
readme = "README.md"
packages = [{include = "gslides_api"}]

[tool.poetry.dependencies]
python = "^3.11"
pydantic = "^2.11.7"
google-auth = "^2.0.0"
google-api-python-client = "^2.169.0"
google-auth-oauthlib = "^1.2.2"
marko = "^2.1.4"
protobuf = "^6.31.1"
requests = "^2.32.4"
typeguard = "^4.4.4"
pillow = {version = "^10.0.0", optional = true}
pandas = {version = "^2.0.0", optional = true}

[tool.poetry.extras]
image = ["pillow"]
tables = ["pandas"]

[tool.poetry.group.dev.dependencies]
pytest = "^8.3.4"

[build-system]
requires = ["poetry-core"]
build-backend = "poetry.core.masonry.api"<|MERGE_RESOLUTION|>--- conflicted
+++ resolved
@@ -1,10 +1,6 @@
 [tool.poetry]
 name = "gslides-api"
-<<<<<<< HEAD
-version = "0.2.9"
-=======
 version = "0.2.10"
->>>>>>> 9dafba45
 description = "A Python library for working with Google Slides API using Pydantic domain objects"
 authors = ["motley.ai <info@motley.ai>"]
 license = "MIT"
